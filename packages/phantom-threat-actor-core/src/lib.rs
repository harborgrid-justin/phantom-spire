// phantom-threat-actor-core/src/lib.rs
// Threat Actor intelligence library with modular architecture
// Following phantom-cve-core pattern

mod models;
mod config;
mod storage;
mod core;

// Existing business modules (already modularized)
pub mod advanced_attribution;
pub mod campaign_lifecycle;
pub mod reputation_system;
pub mod behavioral_patterns;
pub mod ttp_evolution;
pub mod infrastructure_analysis;
pub mod risk_assessment;
pub mod impact_assessment;
pub mod threat_landscape;
pub mod industry_targeting;
pub mod geographic_analysis;
pub mod supply_chain_risk;
pub mod executive_dashboard;
pub mod compliance_reporting;
pub mod incident_response;
pub mod threat_hunting;
pub mod intelligence_sharing;
pub mod realtime_alerts;

// OCSF (Open Cybersecurity Schema Framework) modules
pub mod ocsf;
pub mod ocsf_categories;
pub mod ocsf_event_classes;
pub mod ocsf_objects;
pub mod ocsf_observables;
pub mod ocsf_normalization;
pub mod ocsf_integration;
pub mod ocsf_enrichment;
pub mod ocsf_validation;

// Web API and Database modules (optional features)
#[cfg(feature = "web-api")]
pub mod web_api;
#[cfg(feature = "diesel-orm")]
pub mod database;

// Integration tests module
#[cfg(test)]
mod integration_tests;
mod lib_old_backup;

#[cfg(feature = "napi")]
use napi::bindgen_prelude::*;
#[cfg(feature = "napi")]
use napi_derive::napi;
use std::collections::HashMap;
<<<<<<< HEAD
=======
use chrono::Utc;
>>>>>>> a692fe77
use uuid::Uuid;

// Re-export public types and components from new modular structure
pub use models::*;
pub use config::ThreatActorCoreConfig;
pub use storage::{ThreatActorStorage, StorageFactory};
pub use core::ThreatActorCore;

// Helper function to convert anyhow errors to napi errors
#[cfg(feature = "napi")]
fn anyhow_to_napi(err: anyhow::Error) -> napi::Error {
    napi::Error::from_reason(err.to_string())
}

// N-API wrapper for JavaScript bindings
#[cfg(feature = "napi")]
#[napi]
pub struct ThreatActorCoreNapi {
    inner: tokio::sync::Mutex<ThreatActorCore>,
}

#[cfg(feature = "napi")]
#[napi]
impl ThreatActorCoreNapi {
    #[napi(constructor)]
    pub fn new() -> Result<Self> {
        let rt = tokio::runtime::Runtime::new()
            .map_err(|e| napi::Error::from_reason(format!("Failed to create async runtime: {}", e)))?;

        let inner = rt.block_on(async {
            ThreatActorCore::with_default_config().await
        }).map_err(|e| napi::Error::from_reason(format!("Failed to create ThreatActorCore: {}", e)))?;

        Ok(Self {
            inner: tokio::sync::Mutex::new(inner),
        })
    }

    /// Create ThreatActorCore with custom configuration
    #[napi]
    pub fn new_with_config(config_json: String) -> Result<Self> {
        let config: ThreatActorCoreConfig = serde_json::from_str(&config_json)
            .map_err(|e| napi::Error::from_reason(format!("Failed to parse config: {}", e)))?;

        let rt = tokio::runtime::Runtime::new()
            .map_err(|e| napi::Error::from_reason(format!("Failed to create async runtime: {}", e)))?;

        let inner = rt.block_on(async {
            ThreatActorCore::new(config).await
        }).map_err(|e| napi::Error::from_reason(format!("Failed to create ThreatActorCore: {}", e)))?;

        Ok(Self {
            inner: tokio::sync::Mutex::new(inner),
        })
    }

    /// Analyze threat actor from indicators
    #[napi]
    pub async fn analyze_threat_actor(&self, indicators: Vec<String>) -> Result<String> {
        let core = self.inner.lock().await;
        let actor = core.analyze_threat_actor(&indicators).await
            .map_err(|e| napi::Error::from_reason(format!("Failed to analyze threat actor: {}", e)))?;
        
        serde_json::to_string(&actor)
            .map_err(|e| napi::Error::from_reason(format!("Failed to serialize actor: {}", e)))
    }

    /// Store a threat actor
    #[napi]
    pub async fn store_threat_actor(&self, actor_json: String) -> Result<()> {
        let actor: ThreatActor = serde_json::from_str(&actor_json)
            .map_err(|e| napi::Error::from_reason(format!("Failed to parse threat actor: {}", e)))?;
        
        let core = self.inner.lock().await;
        core.store_threat_actor(&actor).await
            .map_err(|e| napi::Error::from_reason(format!("Failed to store threat actor: {}", e)))?;
        
        Ok(())
    }

    /// Get a threat actor by ID
    #[napi]
    pub async fn get_threat_actor(&self, id: String) -> Result<Option<String>> {
        let core = self.inner.lock().await;
        let actor = core.get_threat_actor(&id).await
            .map_err(|e| napi::Error::from_reason(format!("Failed to get threat actor: {}", e)))?;
        
        match actor {
            Some(actor) => {
                let json = serde_json::to_string(&actor)
                    .map_err(|e| napi::Error::from_reason(format!("Failed to serialize actor: {}", e)))?;
                Ok(Some(json))
            },
            None => Ok(None)
        }
    }

    /// Search for threat actors
    #[napi]
    pub async fn search_threat_actors(&self, criteria_json: String) -> Result<String> {
        let criteria: ThreatActorSearchCriteria = serde_json::from_str(&criteria_json)
            .map_err(|e| napi::Error::from_reason(format!("Failed to parse search criteria: {}", e)))?;
        
        let core = self.inner.lock().await;
        let actors = core.search_threat_actors(&criteria).await
            .map_err(|e| napi::Error::from_reason(format!("Failed to search threat actors: {}", e)))?;
        
        serde_json::to_string(&actors)
            .map_err(|e| napi::Error::from_reason(format!("Failed to serialize actors: {}", e)))
    }

    /// Perform attribution analysis
    #[napi]
    pub async fn perform_attribution(&self, indicators: Vec<String>) -> Result<String> {
        let core = self.inner.lock().await;
        let analysis = core.perform_attribution(&indicators).await
            .map_err(|e| napi::Error::from_reason(format!("Failed to perform attribution: {}", e)))?;
        
        serde_json::to_string(&analysis)
            .map_err(|e| napi::Error::from_reason(format!("Failed to serialize analysis: {}", e)))
    }

    /// Track campaign activities
    #[napi]
    pub async fn track_campaign(&self, campaign_indicators: Vec<String>) -> Result<String> {
        let core = self.inner.lock().await;
        let campaign = core.track_campaign(&campaign_indicators).await
            .map_err(|e| napi::Error::from_reason(format!("Failed to track campaign: {}", e)))?;
        
        serde_json::to_string(&campaign)
            .map_err(|e| napi::Error::from_reason(format!("Failed to serialize campaign: {}", e)))
    }

    /// Analyze behavioral patterns
    #[napi]
    pub async fn analyze_behavior(&self, actor_id: String, activities: Vec<String>) -> Result<String> {
        let core = self.inner.lock().await;
        let analysis = core.analyze_behavior(&actor_id, &activities).await
            .map_err(|e| napi::Error::from_reason(format!("Failed to analyze behavior: {}", e)))?;
        
        serde_json::to_string(&analysis)
            .map_err(|e| napi::Error::from_reason(format!("Failed to serialize analysis: {}", e)))
    }

    /// Get system health status
    #[napi]
    pub async fn get_health_status(&self) -> Result<String> {
        let core = self.inner.lock().await;
        let health = core.get_health_status().await
            .map_err(|e| napi::Error::from_reason(format!("Failed to get health status: {}", e)))?;
        
        serde_json::to_string(&health)
            .map_err(|e| napi::Error::from_reason(format!("Failed to serialize health status: {}", e)))
    }

    /// Get storage statistics
    #[napi]
    pub async fn get_storage_statistics(&self) -> Result<String> {
        let core = self.inner.lock().await;
        let stats = core.get_storage_statistics().await
            .map_err(|e| napi::Error::from_reason(format!("Failed to get storage statistics: {}", e)))?;
        
        serde_json::to_string(&stats)
            .map_err(|e| napi::Error::from_reason(format!("Failed to serialize statistics: {}", e)))
    }

    /// Get system capabilities and module status
    #[napi]
    pub fn get_intelligence_summary(&self) -> Result<String> {
        let summary = serde_json::json!({
            "status": "operational",
            "message": "Threat Actor Core with 18 advanced modules and OCSF integration initialized successfully",
            "version": "2.2.0",
            "architecture": "modular",
            "modules_count": 27,
            "capabilities": [
                "Advanced Attribution Analysis",
                "Campaign Lifecycle Tracking", 
                "Dynamic Reputation System",
                "Behavioral Pattern Analysis",
                "TTP Evolution Tracking",
                "Infrastructure Analysis",
                "Risk Assessment",
                "Impact Assessment", 
                "Threat Landscape Mapping",
                "Industry Targeting Analysis",
                "Geographic Analysis",
                "Supply Chain Risk Assessment",
                "Executive Dashboard Generation",
                "Compliance Reporting",
                "Incident Response Coordination",
                "Threat Hunting Assistant",
                "Intelligence Sharing Gateway",
                "Real-time Alert System",
                "OCSF Base Event Structure",
                "OCSF Categories (Security/Network/System)",
                "OCSF Event Classes",
                "OCSF Objects Library",
                "OCSF Observables Management",
                "OCSF Normalization",
                "OCSF Integration",
                "OCSF Enrichment",
                "OCSF Validation"
            ]
        });
        Ok(summary.to_string())
    }

    /// Get module status
    #[napi]
    pub fn get_module_status(&self) -> Result<String> {
        let mut status = HashMap::new();
        status.insert("core_engine".to_string(), "Active".to_string());
        status.insert("advanced_attribution".to_string(), "Active".to_string());
        status.insert("campaign_lifecycle".to_string(), "Active".to_string());
        status.insert("reputation_system".to_string(), "Active".to_string());
        status.insert("behavioral_patterns".to_string(), "Active".to_string());
        status.insert("ttp_evolution".to_string(), "Active".to_string());
        status.insert("infrastructure_analysis".to_string(), "Active".to_string());
        status.insert("risk_assessment".to_string(), "Active".to_string());
        status.insert("impact_assessment".to_string(), "Active".to_string());
        status.insert("threat_landscape".to_string(), "Active".to_string());
        status.insert("industry_targeting".to_string(), "Active".to_string());
        status.insert("geographic_analysis".to_string(), "Active".to_string());
        status.insert("supply_chain_risk".to_string(), "Active".to_string());
        status.insert("executive_dashboard".to_string(), "Active".to_string());
        status.insert("compliance_reporting".to_string(), "Active".to_string());
        status.insert("incident_response".to_string(), "Active".to_string());
        status.insert("threat_hunting".to_string(), "Active".to_string());
        status.insert("intelligence_sharing".to_string(), "Active".to_string());
        status.insert("realtime_alerts".to_string(), "Active".to_string());
        status.insert("ocsf".to_string(), "Active".to_string());
        status.insert("ocsf_categories".to_string(), "Active".to_string());
        status.insert("ocsf_event_classes".to_string(), "Active".to_string());
        status.insert("ocsf_objects".to_string(), "Active".to_string());
        status.insert("ocsf_observables".to_string(), "Active".to_string());
        status.insert("ocsf_normalization".to_string(), "Active".to_string());
        status.insert("ocsf_integration".to_string(), "Active".to_string());
        status.insert("ocsf_enrichment".to_string(), "Active".to_string());
        status.insert("ocsf_validation".to_string(), "Active".to_string());
        
        Ok(serde_json::to_string(&status).unwrap_or_else(|_| "{}".to_string()))
    }

    /// Get version information
    #[napi]
    pub fn get_version_info(&self) -> Result<String> {
        let info = serde_json::json!({
            "version": "2.2.0",
            "name": "Phantom Threat Actor Core",
            "architecture": "modular",
            "modules": 27,
            "build_date": "2024-01-01",
            "api_version": "v2",
            "rust_version": "1.70+",
            "features": [
                "napi-rs",
                "machine-learning",
                "real-time-analysis",
                "comprehensive-reporting",
                "enterprise-integration",
                "multi-database-storage",
                "ocsf-schema-framework",
                "standardized-event-generation",
                "threat-intelligence-enrichment",
                "event-normalization",
                "schema-validation"
            ]
        });
        Ok(info.to_string())
    }
}

/// Legacy compatibility functions
#[cfg(feature = "napi")]
#[napi]
pub async fn get_all_engines_status() -> Result<String> {
    Ok(serde_json::json!({
        "phantom_threat_actor_core_enterprise": {
            "version": "2.2.0-enterprise",
            "architecture": "modular",
            "modules": [
                "advanced_attribution",
                "campaign_lifecycle",
                "reputation_system",
                "behavioral_patterns",
                "ttp_evolution",
                "infrastructure_analysis",
                "risk_assessment",
                "impact_assessment",
                "threat_landscape",
                "industry_targeting",
                "geographic_analysis",
                "supply_chain_risk",
                "executive_dashboard",
                "compliance_reporting",
                "incident_response",
                "threat_hunting",
                "intelligence_sharing",
                "realtime_alerts",
                "ocsf",
                "ocsf_categories",
                "ocsf_event_classes",
                "ocsf_objects",
                "ocsf_observables",
                "ocsf_normalization",
                "ocsf_integration",
                "ocsf_enrichment",
                "ocsf_validation"
            ],
            "status": "operational",
            "total_modules": 27,
            "enterprise_features": true,
            "multi_database_ready": true,
            "ocsf_enabled": true,
            "standardized_event_generation": true,
            "initialized_at": chrono::Utc::now().to_rfc3339()
        }
    }).to_string())
}

/// Create threat actor
#[cfg(feature = "napi")]
#[napi]
pub fn create_threat_actor(_name: String, _actor_type: String) -> Result<String> {
    let id = Uuid::new_v4().to_string();
    Ok(id)
}<|MERGE_RESOLUTION|>--- conflicted
+++ resolved
@@ -54,10 +54,7 @@
 #[cfg(feature = "napi")]
 use napi_derive::napi;
 use std::collections::HashMap;
-<<<<<<< HEAD
-=======
 use chrono::Utc;
->>>>>>> a692fe77
 use uuid::Uuid;
 
 // Re-export public types and components from new modular structure
